--- conflicted
+++ resolved
@@ -6,12 +6,8 @@
 import click
 import pydantic
 
-<<<<<<< HEAD
 from ..config import get_summary_directory, reset_extraction, set_cache_directory
-=======
-from ..config import reset_extraction, set_cache_directory
 from ..database import bundle_database
->>>>>>> 64e8c0b7
 from ..extractors import (
     DandiRemoteS3LogAccessExtractor,
     DandiS3LogAccessExtractor,
