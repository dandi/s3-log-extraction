"""Call the DANDI S3 log parser from the command line."""

import os
import typing

import click

from ..config import get_summary_directory, reset_extraction, set_cache_directory
from ..extractors import DandiS3LogAccessExtractor, S3LogAccessExtractor, stop_extraction
from ..ip_utils import index_ips, update_index_to_region_codes, update_region_code_coordinates
from ..summarize import (
    generate_all_dandiset_summaries,
    generate_all_dandiset_totals,
    generate_all_dataset_summaries,
    generate_all_dataset_totals,
    generate_archive_summaries,
    generate_archive_totals,
)
from ..testing import generate_benchmark


# s3logextraction
@click.group()
def _s3logextraction_cli():
    pass


# s3logextraction extract < directory >
@_s3logextraction_cli.command(name="extract")
@click.argument("directory", type=click.Path(writable=False))
@click.option(
    "--limit",
    help="The maximum number of files to process. By default, all files will be processed.",
    required=False,
    type=click.IntRange(min=1),
    default=None,
)
@click.option(
    "--workers",
    help=(
        "The maximum number of workesr to use for parallel processing. "
        "Allows negative slicing semantics, where -1 means all available cores, -2 means all but one, etc. "
        "By default, "
    ),
    required=False,
    type=click.IntRange(min=-os.cpu_count() + 1, max=os.cpu_count()),
    default=-2,
)
@click.option(
    "--mode",
    help=(
        "Special parsing mode related to expected object key structure; "
        "for example, if 'dandi' then only extract 'blobs' and 'zarr' objects. "
        "By default, objects will be processed using the generic structure."
    ),
    required=False,
    type=click.Choice(choices=["dandi"]),
    default=None,
)
def _extract_cli(
    directory: str, limit: int | None = None, workers: int = -2, mode: typing.Literal["dandi"] | None = None
) -> None:
    """
    Extract S3 log access data from the specified directory.

    Note that you should not attempt to interrupt the extraction process using Ctrl+C or pkill, as this may lead to
    incomplete data extraction. Instead, use this command to safely stop the extraction process.

    DIRECTORY : The path to the folder containing all raw S3 log files.
    """
    match mode:
        case "dandi":
            extractor = DandiS3LogAccessExtractor()
        case _:
            extractor = S3LogAccessExtractor()

    # TODO: figure out better way to intercept Ctrl+C
    extractor.extract_directory(directory=directory, limit=limit, workers=workers)


# s3logextraction stop
@_s3logextraction_cli.command(name="stop")
@click.option(
    "--timeout",
    "max_timeout_in_seconds",
    help=(
        "The maximum time to wait (in seconds) for the extraction processes to stop before "
        "ceasing to track their status. This does not mean that the processes will not stop after this time."
        "Recall this command to start a new timeout."
    ),
    required=False,
    type=click.IntRange(min=1),
    default=600,  # 10 minutes
)
def _stop_extraction_cli(max_timeout_in_seconds: int = 600) -> None:
    """
    Stop the extraction processes if any are currently running in other windows.

    Note that you should not attempt to interrupt the extraction process using Ctrl+C or pkill, as this may lead to
    incomplete data extraction. Instead, use this command to safely stop the extraction process.
    """
    stop_extraction(max_timeout_in_seconds=max_timeout_in_seconds)


# s3logextraction config
@_s3logextraction_cli.group(name="config")
def _config_cli() -> None:
    """Configuration options, such as cache management."""
    pass


# s3logextraction config cache
@_config_cli.group(name="cache")
def _cache_cli() -> None:
    pass


# s3logextraction config cache set < directory >
@_cache_cli.command(name="set")
@click.argument("directory", type=click.Path(writable=True))
def _set_cache_cli(directory: str) -> None:
    """
    Set a non-default location for the cache directory.

    DIRECTORY : The path to the folder where the cache will be stored.
        The extraction cache typically uses 0.3% of the total size of the S3 logs being processed for simple files.
            For example, 20 GB of extracted data from 6 TB of logs.

        This amount is known to exceed 1.2% of the total size of the S3 logs being processed for Zarr stores.
            For example, 80 GB if extracted data from 6 TB of logs.
    """
    set_cache_directory(directory=directory)


# s3logextraction reset
@_s3logextraction_cli.group(name="reset")
def _reset_cli() -> None:
    pass


# s3logextraction reset extraction
@_reset_cli.command(name="extraction")
def _reset_extraction_cli() -> None:
    reset_extraction()


# s3logextraction update
@_s3logextraction_cli.group(name="update")
def _update_cli() -> None:
    pass


# s3logextraction update ip
@_update_cli.group(name="ip")
def _update_ip_cli() -> None:
    pass


# s3logextraction update ip indexes
@_update_ip_cli.command(name="indexes")
def _update_ip_indexes_cli() -> None:
    index_ips()


# s3logextraction update ip regions
@_update_ip_cli.command(name="regions")
def _update_ip_regions_cli() -> None:
    update_index_to_region_codes()


# s3logextraction update ip coordinates
@_update_ip_cli.command(name="coordinates")
def _update_ip_coordinates_cli() -> None:
    update_region_code_coordinates()


# s3logextraction update summaries
@_update_cli.command(name="summaries")
@click.option(
    "--mode",
    help=(
        "Generate condensed summaries of activity across the extracted data per object key. "
        "Defaults to grouping summaries by top level prefix."
        "Mode 'dandi' will map asset hashes to Dandisets and their content filenames. "
        "Mode 'archive' aggregates over all dataset summaries."
    ),
    required=False,
    type=click.Choice(choices=["dandi", "archive"]),
    default=None,
)
def _update_summaries_cli(mode: typing.Literal["dandi", "archive"] | None = None) -> None:
    """
    Generate condensed summaries of activity.
    """
    match mode:
        case "dandi":
            generate_all_dandiset_summaries()
        case "archive":
            generate_archive_summaries(get_summary_directory())
        case _:
            generate_all_dataset_summaries()


# s3logextraction update totals
@_update_cli.command(name="totals")
@click.option(
    "--mode",
    help=(
        "Generate condensed summaries of activity across the extracted data per object key. "
        "Mode 'dandi' will map asset hashes to Dandisets and their content filenames. "
    ),
    required=False,
    type=click.Choice(choices=["dandi", "archive"]),
    default=None,
)
def _update_totals_cli(mode: typing.Literal["dandi", "archive"] | None = None) -> None:
    """Generate grand totals of all extracted data."""
    match mode:
        case "dandi":
            generate_all_dandiset_totals()
        case "archive":
            generate_archive_totals(get_summary_directory())
        case _:
<<<<<<< HEAD
            generate_all_dataset_totals()
=======
            message = "The generic mode is not yet implemented - please raise an issue to discuss."
            click.echo(message=message, err=True)


# s3logextraction testing
@_s3logextraction_cli.group(name="testing")
def _testing_cli() -> None:
    """Testing utilities for the S3 log extraction."""
    pass


# s3logextraction testing generate benchmark
@_testing_cli.group(name="generate")
def _testing_generate_cli() -> None:
    """Generate various types of mock data for testing purposes."""
    pass


# s3logextraction testing generate benchmark
@_testing_generate_cli.command(name="benchmark")
@click.argument("directory", type=click.Path(writable=True))
def _generate_benchmark_cli(directory: str) -> None:
    """
    Generate a ~5GB benchmark of the S3 log extraction to use for performance testing.

    DIRECTORY : The path to the folder where the benchmark will be stored.
    """
    generate_benchmark(directory=directory)
>>>>>>> 0291be3a
<|MERGE_RESOLUTION|>--- conflicted
+++ resolved
@@ -221,11 +221,7 @@
         case "archive":
             generate_archive_totals(get_summary_directory())
         case _:
-<<<<<<< HEAD
             generate_all_dataset_totals()
-=======
-            message = "The generic mode is not yet implemented - please raise an issue to discuss."
-            click.echo(message=message, err=True)
 
 
 # s3logextraction testing
@@ -251,5 +247,4 @@
 
     DIRECTORY : The path to the folder where the benchmark will be stored.
     """
-    generate_benchmark(directory=directory)
->>>>>>> 0291be3a
+    generate_benchmark(directory=directory)