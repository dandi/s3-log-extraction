--- conflicted
+++ resolved
@@ -16,13 +16,8 @@
 )
 from ..ip_utils import index_ips, update_index_to_region_codes, update_region_code_coordinates
 from ..summarize import (
-<<<<<<< HEAD
-    generate_all_dandiset_summaries,
-    generate_all_dandiset_totals,
-    generate_all_dataset_summaries,
+    generate__dataset_summaries,
     generate_all_dataset_totals,
-=======
->>>>>>> d9b721e8
     generate_archive_summaries,
     generate_archive_totals,
     generate_dandiset_summaries,
@@ -237,12 +232,6 @@
     type=click.Choice(choices=["dandi", "archive"]),
     default=None,
 )
-<<<<<<< HEAD
-def _update_summaries_cli(mode: typing.Literal["dandi", "archive"] | None = None) -> None:
-    """
-    Generate condensed summaries of activity.
-    """
-=======
 @click.option(
     "--pick",
     help="A comma-separated list of directories to exclusively select when generating summaries.",
@@ -261,7 +250,6 @@
     mode: typing.Literal["dandi", "archive"] | None = None, pick: str | None = None, skip: str | None = None
 ) -> None:
     """Generate condensed summaries of activity."""
->>>>>>> d9b721e8
     match mode:
         case "dandi":
             pick_as_list = pick.split(",") if pick is not None else None
